// Kcp based on https://github.com/skywind3000/kcp
// Kept as close to original as possible.
using System;
using System.Collections.Generic;
using UnityEngine;

namespace kcp2k
{
    public class Kcp
    {
        // original Kcp has a define option, which is not defined by default:
        // #define FASTACK_CONSERVE

        public const int RTO_NDL = 30;           // no delay min rto
        public const int RTO_MIN = 100;          // normal min rto
        public const int RTO_DEF = 200;          // default RTO
        public const int RTO_MAX = 60000;        // maximum RTO
        public const int CMD_PUSH = 81;          // cmd: push data
        public const int CMD_ACK  = 82;          // cmd: ack
        public const int CMD_WASK = 83;          // cmd: window probe (ask)
        public const int CMD_WINS = 84;          // cmd: window size (tell)
        public const int ASK_SEND = 1;           // need to send CMD_WASK
        public const int ASK_TELL = 2;           // need to send CMD_WINS
        public const int WND_SND = 32;           // default send window
        public const int WND_RCV = 128;          // default receive window. must be >= max fragment size
        public const int MTU_DEF = 1200;         // default MTU (reduced to 1200 to fit all cases: https://en.wikipedia.org/wiki/Maximum_transmission_unit ; steam uses 1200 too!)
        public const int ACK_FAST = 3;
        public const int INTERVAL = 100;
        public const int OVERHEAD = 24;
        public const int DEADLINK = 20;
        public const int THRESH_INIT = 2;
        public const int THRESH_MIN = 2;
        public const int PROBE_INIT = 7000;      // 7 secs to probe window size
        public const int PROBE_LIMIT = 120000;   // up to 120 secs to probe window
        public const int FASTACK_LIMIT = 5;      // max times to trigger fastack

        internal struct AckItem
        {
            internal uint serialNumber;
            internal uint timestamp;
        }

        // kcp members.
        int state;
        readonly uint conv;          // conversation
        internal uint mtu;
        internal uint mss;           // maximum segment size
        internal uint snd_una;       // unacknowledged
        internal uint snd_nxt;
        internal uint rcv_nxt;
        internal uint ssthresh;      // slow start threshold
        internal int rx_rttval;
        internal int rx_srtt;        // smoothed round trip time
        internal int rx_rto;
        internal int rx_minrto;
        internal uint snd_wnd;       // send window
        internal uint rcv_wnd;       // receive window
        internal uint rmt_wnd;       // remote window
        internal uint cwnd;          // congestion window
        internal uint probe;
        internal uint interval;
        internal uint ts_flush;
        internal uint xmit;
        internal uint nodelay;       // not a bool. original Kcp has '<2 else' check.
        internal bool updated;
        internal uint ts_probe;      // timestamp probe
        internal uint probe_wait;
        internal uint dead_link;
        internal uint incr;
        internal uint current;       // current time (milliseconds). set by Update.

        internal int fastresend;
        internal int fastlimit;
        internal bool nocwnd;
        internal readonly Queue<Segment> snd_queue = new Queue<Segment>(16); // send queue
        internal readonly Queue<Segment> rcv_queue = new Queue<Segment>(16); // receive queue
        // snd_buffer needs index removals.
        // C# LinkedList allocates for each entry, so let's keep List for now.
        internal readonly List<Segment> snd_buf = new List<Segment>(16);   // send buffer
        // rcv_buffer needs index insertions and backwards iteration.
        // C# LinkedList allocates for each entry, so let's keep List for now.
        internal readonly List<Segment> rcv_buf = new List<Segment>(16);   // receive buffer
        internal readonly List<AckItem> acklist = new List<AckItem>(16);

        internal byte[] buffer;
        readonly Action<byte[], int> output; // buffer, size

        // get how many packet is waiting to be sent
        public int WaitSnd => snd_buf.Count + snd_queue.Count;

        // ikcp_create
        // create a new kcp control object, 'conv' must equal in two endpoint
        // from the same connection.
        public Kcp(uint conv, Action<byte[], int> output)
        {
            this.conv = conv;
            this.output = output;
            snd_wnd = WND_SND;
            rcv_wnd = WND_RCV;
            rmt_wnd = WND_RCV;
            mtu = MTU_DEF;
            mss = mtu - OVERHEAD;
            rx_rto = RTO_DEF;
            rx_minrto = RTO_MIN;
            interval = INTERVAL;
            ts_flush = INTERVAL;
            ssthresh = THRESH_INIT;
            fastlimit = FASTACK_LIMIT;
            dead_link = DEADLINK;
            buffer = new byte[(mtu + OVERHEAD) * 3];
        }

        // ikcp_segment_new
        // we keep the original function and add our pooling to it.
        // this way we'll never miss it anywhere.
        static Segment SegmentNew()
        {
            return Segment.Take();
        }

        // ikcp_segment_delete
        // we keep the original function and add our pooling to it.
        // this way we'll never miss it anywhere.
        static void SegmentDelete(Segment seg)
        {
            Segment.Return(seg);
        }

        // ikcp_recv
        // receive data from kcp state machine
        //   returns number of bytes read.
        //   returns negative on error.
        // note: pass negative length to peek.
        public int Receive(byte[] buffer, int len)
        {
            // kcp's ispeek feature is not supported.
            // this makes 'merge fragment' code significantly easier because
            // we can iterate while queue.Count > 0 and dequeue each time.
            // if we had to consider ispeek then count would always be > 0 and
            // we would have to remove only after the loop.
            //
            //bool ispeek = len < 0;
            if (len < 0)
                throw new NotSupportedException("Receive ispeek for negative len is not supported!");

            if (rcv_queue.Count == 0)
                return -1;

            if (len < 0) len = -len;

            int peeksize = PeekSize();

            if (peeksize < 0)
                return -2;

            if (peeksize > len)
                return -3;

            bool recover = rcv_queue.Count >= rcv_wnd;

            // merge fragment.
            int offset = 0;
            len = 0;
            // original KCP iterates rcv_queue and deletes if !ispeek.
            // removing from a c# queue while iterating is not possible, but
            // we can change to 'while Count > 0' and remove every time.
            // (we can remove every time because we removed ispeek support!)
            while (rcv_queue.Count > 0)
            {
                // unlike original kcp, we dequeue instead of just getting the
                // entry. this is fine because we remove it in ANY case.
                Segment seg = rcv_queue.Dequeue();

                Buffer.BlockCopy(seg.data.RawBuffer, 0, buffer, offset, seg.data.Position);
                offset += seg.data.Position;

                len += seg.data.Position;
                uint fragment = seg.frg;

                // note: ispeek is not supported in order to simplify this loop

                // unlike original kcp, we don't need to remove seg from queue
                // because we already dequeued it.
                // simply delete it
                SegmentDelete(seg);

                if (fragment == 0)
                    break;
            }

            // move available data from rcv_buf -> rcv_queue
            int removed = 0;
            foreach (Segment seg in rcv_buf)
            {
                if (seg.sn == rcv_nxt && rcv_queue.Count < rcv_wnd)
                {
                    // can't remove while iterating. remember how many to remove
                    // and do it after the loop.
                    // note: don't return segment. we only add it to rcv_queue
                    ++removed;
                    // add
                    rcv_queue.Enqueue(seg);
                    rcv_nxt++;
                }
                else
                {
                    break;
                }
            }
            rcv_buf.RemoveRange(0, removed);

            // fast recover
            if (rcv_queue.Count < rcv_wnd && recover)
            {
                // ready to send back CMD_WINS in flush
                // tell remote my window size
                probe |= ASK_TELL;
            }

            return len;
        }

        // ikcp_peeksize
        // check the size of next message in the recv queue
        public int PeekSize()
        {
            int length = 0;

            if (rcv_queue.Count == 0) return -1;

            Segment seq = rcv_queue.Peek();
            if (seq.frg == 0) return seq.data.Position;

            if (rcv_queue.Count < seq.frg + 1) return -1;

            foreach (Segment seg in rcv_queue)
            {
                length += seg.data.Position;
                if (seg.frg == 0) break;
            }

            return length;
        }

        // ikcp_send
        // sends byte[] to the other end.
        public int Send(byte[] buffer, int offset, int len)
        {
            int count;

            if (len < 0) return -1;

            // streaming mode: removed. we never want to send 'hello' and
            // receive 'he' 'll' 'o'. we want to always receive 'hello'.

            if (len <= mss) count = 1;
            else count = (int)((len + mss - 1) / mss);

            // this might be a kcp bug.
            // it's possible that we should check 'count >= rcv_wnd' instead of
            // the constant here.
<<<<<<< HEAD
=======
            // see also: https://github.com/skywind3000/kcp/pull/291/files
>>>>>>> d2e6d067
            if (count >= WND_RCV) return -2;

            if (count == 0) count = 1;

            // fragment
            for (int i = 0; i < count; i++)
            {
                int size = len > (int)mss ? (int)mss : len;
                Segment seg = SegmentNew();

                if (len > 0)
                {
                    seg.data.WriteBytes(buffer, offset, size);
                }
                // seg.len = size: WriteBytes sets segment.Position!
                seg.frg = (byte)(count - i - 1);
                snd_queue.Enqueue(seg);
                offset += size;
                len -= size;
            }

            return 0;
        }

        // ikcp_update_ack
        void UpdateAck(int rtt) // round trip time
        {
            // https://tools.ietf.org/html/rfc6298
            if (rx_srtt == 0)
            {
                rx_srtt = rtt;
                rx_rttval = rtt / 2;
            }
            else
            {
                int delta = rtt - rx_srtt;
                if (delta < 0) delta = -delta;
                rx_rttval = (3 * rx_rttval + delta) / 4;
                rx_srtt = (7 * rx_srtt + rtt) / 8;
                if (rx_srtt < 1) rx_srtt = 1;
            }
            int rto = rx_srtt + Math.Max((int)interval, 4 * rx_rttval);
            rx_rto = Mathf.Clamp(rto, rx_minrto, RTO_MAX);
        }

        // ikcp_shrink_buf
        internal void ShrinkBuf()
        {
            if (snd_buf.Count > 0)
            {
                Segment seg = snd_buf[0];
                snd_una = seg.sn;
            }
            else
            {
                snd_una = snd_nxt;
            }
        }

        // ikcp_parse_ack
        // removes the segment with 'sn' from send buffer
        internal void ParseAck(uint sn)
        {
            if (Utils.TimeDiff(sn, snd_una) < 0 || Utils.TimeDiff(sn, snd_nxt) >= 0)
                return;

            // for-int so we can erase while iterating
            for (int i = 0; i < snd_buf.Count; ++i)
            {
                Segment seg = snd_buf[i];
                if (sn == seg.sn)
                {
                    snd_buf.RemoveAt(i);
                    SegmentDelete(seg);
                    break;
                }
                if (Utils.TimeDiff(sn, seg.sn) < 0)
                {
                    break;
                }
            }
        }

        // ikcp_parse_una
        void ParseUna(uint una)
        {
            int removed = 0;
            foreach (Segment seg in snd_buf)
            {
                if (Utils.TimeDiff(una, seg.sn) > 0)
                {
                    // can't remove while iterating. remember how many to remove
                    // and do it after the loop.
                    ++removed;
                    SegmentDelete(seg);
                }
                else
                {
                    break;
                }
            }
            snd_buf.RemoveRange(0, removed);
        }

        // ikcp_parse_fastack
        void ParseFastack(uint sn, uint ts)
        {
            if (Utils.TimeDiff(sn, snd_una) < 0 || Utils.TimeDiff(sn, snd_nxt) >= 0)
                return;

            foreach (Segment seg in snd_buf)
            {
                if (Utils.TimeDiff(sn, seg.sn) < 0)
                {
                    break;
                }
                else if (sn != seg.sn)
                {
#if !FASTACK_CONSERVE
                    seg.fastack++;
#else
                    if (Utils.TimeDiff(ts, seg.ts) >= 0)
                        seg.fastack++;
#endif
                }
            }
        }

        // ikcp_ack_push
        // appends an ack.
        void AckPush(uint sn, uint ts)
        {
            acklist.Add(new AckItem{ serialNumber = sn, timestamp = ts });
        }

        // ikcp_parse_data
        void ParseData(Segment newseg)
        {
            uint sn = newseg.sn;

            if (Utils.TimeDiff(sn, rcv_nxt + rcv_wnd) >= 0 ||
                Utils.TimeDiff(sn, rcv_nxt) < 0)
            {
                SegmentDelete(newseg);
                return;
            }

            InsertSegmentInReceiveBuffer(newseg);
            MoveReceiveBufferDataToReceiveQueue();
        }

        // inserts the segment into rcv_buf, ordered by seg.sn.
        // drops the segment if one with the same seg.sn already exists.
        // goes through receive buffer in reverse order for performance.
        //
        // note: see KcpTests.InsertSegmentInReceiveBuffer test!
        // note: 'insert or delete' can be done in different ways, but let's
        //       keep consistency with original C kcp.
        internal void InsertSegmentInReceiveBuffer(Segment newseg)
        {
            bool repeat = false; // 'duplicate'

            // original C iterates backwards, so we need to do that as well.
            int i;
            for (i = rcv_buf.Count - 1; i >= 0; i--)
            {
                Segment seg = rcv_buf[i];
                if (seg.sn == newseg.sn)
                {
                    // duplicate segment found. nothing will be added.
                    repeat = true;
                    break;
                }
                if (Utils.TimeDiff(newseg.sn, seg.sn) > 0)
                {
                    // this entry's sn is < newseg.sn, so let's stop
                    break;
                }
            }

            // no duplicate? then insert.
            if (!repeat)
            {
                rcv_buf.Insert(i + 1, newseg);
            }
            // duplicate. just delete it.
            else
            {
                SegmentDelete(newseg);
            }
        }

        // move available data from rcv_buf -> rcv_queue
        void MoveReceiveBufferDataToReceiveQueue()
        {
            int removed = 0;
            foreach (Segment seg in rcv_buf)
            {
                if (seg.sn == rcv_nxt && rcv_queue.Count < rcv_wnd)
                {
                    // can't remove while iterating. remember how many to remove
                    // and do it after the loop.
                    ++removed;
                    rcv_queue.Enqueue(seg);
                    rcv_nxt++;
                }
                else
                {
                    break;
                }
            }
            rcv_buf.RemoveRange(0, removed);
        }

        // ikcp_input
        /// used when you receive a low level packet (eg. UDP packet)
        public int Input(byte[] data, int size)
        {
            uint prev_una = snd_una;
            uint maxack = 0;
            uint latest_ts = 0;
            int flag = 0;

            if (data == null || size < OVERHEAD) return -1;

            int offset = 0;

            while (true)
            {
                uint ts = 0;
                uint sn = 0;
                uint len = 0;
                uint una = 0;
                uint conv_ = 0;
                ushort wnd = 0;
                byte cmd = 0;
                byte frg = 0;

                if (size < OVERHEAD) break;

                offset += Utils.Decode32U(data, offset, ref conv_);
                if (conv_ != conv) return -1;

                offset += Utils.Decode8u(data, offset, ref cmd);
                offset += Utils.Decode8u(data, offset, ref frg);
                offset += Utils.Decode16U(data, offset, ref wnd);
                offset += Utils.Decode32U(data, offset, ref ts);
                offset += Utils.Decode32U(data, offset, ref sn);
                offset += Utils.Decode32U(data, offset, ref una);
                offset += Utils.Decode32U(data, offset, ref len);

                size -= OVERHEAD;

                if (size < (int)len || (int)len < 0) return -2;

                if (cmd != CMD_PUSH && cmd != CMD_ACK &&
                    cmd != CMD_WASK && cmd != CMD_WINS)
                    return -3;

                rmt_wnd = wnd;
                ParseUna(una);
                ShrinkBuf();

                if (cmd == CMD_ACK)
                {
                    if (Utils.TimeDiff(current, ts) >= 0)
                    {
                        UpdateAck(Utils.TimeDiff(current, ts));
                    }
                    ParseAck(sn);
                    ShrinkBuf();
                    if (flag == 0)
                    {
                        flag = 1;
                        maxack = sn;
                        latest_ts = ts;
                    }
                    else
                    {
                        if (Utils.TimeDiff(sn, maxack) > 0)
                        {
#if !FASTACK_CONSERVE
                            maxack = sn;
                            latest_ts = ts;
#else
                            if (Utils.TimeDiff(ts, latest_ts) > 0)
                            {
                                maxack = sn;
                                latest_ts = ts;
                            }
#endif
                        }
                    }
                }
                else if (cmd == CMD_PUSH)
                {
                    if (Utils.TimeDiff(sn, rcv_nxt + rcv_wnd) < 0)
                    {
                        AckPush(sn, ts);
                        if (Utils.TimeDiff(sn, rcv_nxt) >= 0)
                        {
                            Segment seg = SegmentNew();
                            seg.conv = conv_;
                            seg.cmd = cmd;
                            seg.frg = frg;
                            seg.wnd = wnd;
                            seg.ts = ts;
                            seg.sn = sn;
                            seg.una = una;
                            if (len > 0)
                            {
                                seg.data.WriteBytes(data, offset, (int)len);
                            }
                            ParseData(seg);
                        }
                    }
                }
                else if (cmd == CMD_WASK)
                {
                    // ready to send back CMD_WINS in flush
                    // tell remote my window size
                    probe |= ASK_TELL;
                }
                else if (cmd == CMD_WINS)
                {
                    // do nothing
                }
                else
                {
                    return -3;
                }

                offset += (int)len;
                size -= (int)len;
            }

            if (flag != 0)
            {
                ParseFastack(maxack, latest_ts);
            }

            // cwnd update when packet arrived
            if (Utils.TimeDiff(snd_una, prev_una) > 0)
            {
                if (cwnd < rmt_wnd)
                {
                    if (cwnd < ssthresh)
                    {
                        cwnd++;
                        incr += mss;
                    }
                    else
                    {
                        if (incr < mss) incr = mss;
                        incr += (mss * mss) / incr + (mss / 16);
                        if ((cwnd + 1) * mss <= incr)
                        {
                            cwnd = (incr + mss - 1) / ((mss > 0) ? mss : 1);
                        }
                    }
                    if (cwnd > rmt_wnd)
                    {
                        cwnd = rmt_wnd;
                        incr = rmt_wnd * mss;
                    }
                }
            }

            return 0;
        }

        // ikcp_wnd_unused
        uint WndUnused()
        {
            if (rcv_queue.Count < rcv_wnd)
                return rcv_wnd - (uint)rcv_queue.Count;
            return 0;
        }

        // ikcp_flush
        // flush remain ack segments
        public void Flush()
        {
            int offset = 0;    // buffer ptr in original C
            bool lost = false; // lost segments

            // helper functions
            void MakeSpace(int space)
            {
                if (offset + space > mtu)
                {
                    output(buffer, offset);
                    offset = 0;
                }
            }

            void FlushBuffer()
            {
                if (offset > 0)
                {
                    output(buffer, offset);
                }
            }

            // 'ikcp_update' haven't been called.
            if (!updated) return;

            // kcp only stack allocs a segment here for performance, leaving
            // its data buffer null because this segment's data buffer is never
            // used. that's fine in C, but in C# our segment is class so we need
            // to allocate and most importantly, not forget to deallocate it
            // before returning.
            Segment seg = SegmentNew();
            seg.conv = conv;
            seg.cmd = CMD_ACK;
            seg.wnd = WndUnused();
            seg.una = rcv_nxt;

            // flush acknowledges
            foreach (AckItem ack in acklist)
            {
                MakeSpace(OVERHEAD);
                // ikcp_ack_get assigns ack[i] to seg.sn, seg.ts
                seg.sn = ack.serialNumber;
                seg.ts = ack.timestamp;
                offset += seg.Encode(buffer, offset);
            }

            acklist.Clear();

            // probe window size (if remote window size equals zero)
            if (rmt_wnd == 0)
            {
                if (probe_wait == 0)
                {
                    probe_wait = PROBE_INIT;
                    ts_probe = current + probe_wait;
                }
                else
                {
                    if (Utils.TimeDiff(current, ts_probe) >= 0)
                    {
                        if (probe_wait < PROBE_INIT)
                            probe_wait = PROBE_INIT;
                        probe_wait += probe_wait / 2;
                        if (probe_wait > PROBE_LIMIT)
                            probe_wait = PROBE_LIMIT;
                        ts_probe = current + probe_wait;
                        probe |= ASK_SEND;
                    }
                }
            }
            else
            {
                ts_probe = 0;
                probe_wait = 0;
            }

            // flush window probing commands
            if ((probe & ASK_SEND) != 0)
            {
                seg.cmd = CMD_WASK;
                MakeSpace(OVERHEAD);
                offset += seg.Encode(buffer, offset);
            }

            // flush window probing commands
            if ((probe & ASK_TELL) != 0)
            {
                seg.cmd = CMD_WINS;
                MakeSpace(OVERHEAD);
                offset += seg.Encode(buffer, offset);
            }

            probe = 0;

            // calculate window size
            uint cwnd_ = Math.Min(snd_wnd, rmt_wnd);
            if (!nocwnd) cwnd_ = Math.Min(cwnd, cwnd_);

            // move data from snd_queue to snd_buf
            // sliding window, controlled by snd_nxt && sna_una+cwnd
            while (Utils.TimeDiff(snd_nxt, snd_una + cwnd_) < 0)
            {
                if (snd_queue.Count == 0) break;

                Segment newseg = snd_queue.Dequeue();

                newseg.conv = conv;
                newseg.cmd = CMD_PUSH;
                newseg.wnd = seg.wnd;
                newseg.ts = current;
                newseg.sn = snd_nxt++;
                newseg.una = rcv_nxt;
                newseg.resendts = current;
                newseg.rto = rx_rto;
                newseg.fastack = 0;
                newseg.xmit = 0;
                snd_buf.Add(newseg);
            }

            // calculate resent
            uint resent = fastresend > 0 ? (uint)fastresend : 0xffffffff;
            uint rtomin = nodelay == 0 ? (uint)rx_rto >> 3 : 0;

            // flush data segments
            int change = 0;
            foreach (Segment segment in snd_buf)
            {
                bool needsend = false;
                // initial transmit
                if (segment.xmit == 0)
                {
                    needsend = true;
                    segment.xmit++;
                    segment.rto = rx_rto;
                    segment.resendts = current + (uint)segment.rto + rtomin;
                }
                // RTO
                else if (Utils.TimeDiff(current, segment.resendts) >= 0)
                {
                    needsend = true;
                    segment.xmit++;
                    xmit++;
                    if (nodelay == 0)
                    {
                        segment.rto += Math.Max(segment.rto, rx_rto);
                    }
                    else
                    {
                        int step = (nodelay < 2) ? segment.rto : rx_rto;
                        segment.rto += step / 2;
                    }
                    segment.resendts = current + (uint)segment.rto;
                    lost = true;
                }
                // fast retransmit
                else if (segment.fastack >= resent)
                {
                    if (segment.xmit <= fastlimit || fastlimit <= 0)
                    {
                        needsend = true;
                        segment.xmit++;
                        segment.fastack = 0;
                        segment.resendts = current + (uint)segment.rto;
                        change++;
                    }
                }

                if (needsend)
                {
                    segment.ts = current;
                    segment.wnd = seg.wnd;
                    segment.una = rcv_nxt;

                    int need = OVERHEAD + segment.data.Position;
                    MakeSpace(need);

                    offset += segment.Encode(buffer, offset);

                    if (segment.data.Position > 0)
                    {
                        Buffer.BlockCopy(segment.data.RawBuffer, 0, buffer, offset, segment.data.Position);
                        offset += segment.data.Position;
                    }

                    if (segment.xmit >= dead_link)
                    {
                        state = -1;
                    }
                }
            }

            // kcp stackallocs 'seg'. our C# segment is a class though, so we
            // need to properly delete and return it to the pool now that we are
            // done with it.
            SegmentDelete(seg);

            // flash remain segments
            FlushBuffer();

            // update ssthresh
            // rate halving, https://tools.ietf.org/html/rfc6937
            if (change > 0)
            {
                uint inflight = snd_nxt - snd_una;
                ssthresh = inflight / 2;
                if (ssthresh < THRESH_MIN)
                    ssthresh = THRESH_MIN;
                cwnd = ssthresh + resent;
                incr = cwnd * mss;
            }

            // congestion control, https://tools.ietf.org/html/rfc5681
            if (lost)
            {
                // original C uses 'cwnd', not kcp->cwnd!
                ssthresh = cwnd_ / 2;
                if (ssthresh < THRESH_MIN)
                    ssthresh = THRESH_MIN;
                cwnd = 1;
                incr = mss;
            }

            if (cwnd < 1)
            {
                cwnd = 1;
                incr = mss;
            }
        }

        // ikcp_update
        // update state (call it repeatedly, every 10ms-100ms), or you can ask
        // Check() when to call it again (without Input/Send calling).
        //
        // 'current' - current timestamp in millisec. pass it to Kcp so that
        // Kcp doesn't have to do any stopwatch/deltaTime/etc. code
        public void Update(uint currentTimeMilliSeconds)
        {
            current = currentTimeMilliSeconds;

            if (!updated)
            {
                updated = true;
                ts_flush = current;
            }

            int slap = Utils.TimeDiff(current, ts_flush);

            if (slap >= 10000 || slap < -10000)
            {
                ts_flush = current;
                slap = 0;
            }

            if (slap >= 0)
            {
                ts_flush += interval;
                if (Utils.TimeDiff(current, ts_flush) >= 0)
                {
                    ts_flush = current + interval;
                }
                Flush();
            }
        }

        // ikcp_check
        // Determine when should you invoke update
        // Returns when you should invoke update in millisec, if there is no
        // input/send calling. you can call update in that time, instead of
        // call update repeatly.
        //
        // Important to reduce unnecessary update invoking. use it to schedule
        // update (eg. implementing an epoll-like mechanism, or optimize update
        // when handling massive kcp connections).
        public uint Check(uint current_)
        {
            uint ts_flush_ = ts_flush;
            int tm_flush = 0x7fffffff;
            int tm_packet = 0x7fffffff;

            if (!updated)
            {
                return current_;
            }

            if (Utils.TimeDiff(current_, ts_flush_) >= 10000 ||
                Utils.TimeDiff(current_, ts_flush_) < -10000)
            {
                ts_flush_ = current_;
            }

            if (Utils.TimeDiff(current_, ts_flush_) >= 0)
            {
                return current_;
            }

            tm_flush = Utils.TimeDiff(ts_flush_, current_);

            foreach (Segment seg in snd_buf)
            {
                int diff = Utils.TimeDiff(seg.resendts, current_);
                if (diff <= 0)
                {
                    return current_;
                }
                if (diff < tm_packet) tm_packet = diff;
            }

            uint minimal = (uint)(tm_packet < tm_flush ? tm_packet : tm_flush);
            if (minimal >= interval) minimal = interval;

            return current_ + minimal;
        }

        // ikcp_setmtu
        // Change MTU (Maximum Transmission Unit) size.
        public void SetMtu(uint mtu)
        {
            if (mtu < 50 || mtu < OVERHEAD)
                throw new ArgumentException("MTU must be higher than 50 and higher than OVERHEAD");

            buffer = new byte[(mtu + OVERHEAD) * 3];
            this.mtu = mtu;
            mss = mtu - OVERHEAD;
        }

        // ikcp_interval
        public void SetInterval(uint interval)
        {
            if (interval > 5000) interval = 5000;
            else if (interval < 10) interval = 10;
            this.interval = interval;
        }

        // ikcp_nodelay
        //   Normal: false, 40, 0, 0
        //   Fast:   false, 30, 2, 1
        //   Fast2:   true, 20, 2, 1
        //   Fast3:   true, 10, 2, 1
        public void SetNoDelay(uint nodelay, uint interval = INTERVAL, int resend = 0, bool nocwnd = false)
        {
            this.nodelay = nodelay;
            if (nodelay != 0)
            {
                rx_minrto = RTO_NDL;
            }
            else
            {
                rx_minrto = RTO_MIN;
            }

            if (interval >= 0)
            {
                if (interval > 5000) interval = 5000;
                else if (interval < 10) interval = 10;
                this.interval = interval;
            }

            if (resend >= 0)
            {
                fastresend = resend;
            }

            this.nocwnd = nocwnd;
        }

        // ikcp_wndsize
        public void SetWindowSize(uint sendWindow, uint receiveWindow)
        {
            if (sendWindow > 0)
            {
                snd_wnd = sendWindow;
            }

            if (receiveWindow > 0)
            {
                // must >= max fragment size
                rcv_wnd = Math.Max(receiveWindow, WND_RCV);
            }
        }
    }
}<|MERGE_RESOLUTION|>--- conflicted
+++ resolved
@@ -259,10 +259,7 @@
             // this might be a kcp bug.
             // it's possible that we should check 'count >= rcv_wnd' instead of
             // the constant here.
-<<<<<<< HEAD
-=======
             // see also: https://github.com/skywind3000/kcp/pull/291/files
->>>>>>> d2e6d067
             if (count >= WND_RCV) return -2;
 
             if (count == 0) count = 1;
